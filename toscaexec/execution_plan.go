--- conflicted
+++ resolved
@@ -72,7 +72,13 @@
 // generateMatrix generates and fills an adjacencymatrix based on the Index
 func generateMatrix(allInterfaces map[string][]Interface, s toscalib.ServiceTemplateDefinition) (Matrix, error) {
 	var m Matrix
-	m.New(len(allInterfaces))
+	i := 0
+	for _, itf := range allInterfaces {
+		for _, _ = range itf {
+			i += 1
+		}
+	}
+	m.New(i)
 	for node, itfs := range allInterfaces {
 		interfaces := itfs
 		// Find all the node required by current node
@@ -123,87 +129,12 @@
 			i += 1
 		}
 	}
-<<<<<<< HEAD
-=======
-	// Now sort the operation lists
-	for n, l := range list {
-		if len(l) == 0 {
-			list[n] = []string{"noop"}
-		}
-		sort.Sort(Lifecycle(l))
-	}
-	var m Matrix
-	m.New(len(index))
-	for cur, p := range index {
-		l := Lifecycle(list[p.NodeTemplate.Name])
-		// If we are the first operation, link it to the start, configure or create of the requirements
-		if l.isFirst(p.OperationName) {
-			var op string
-			op = "noop"
-			nt := p.NodeTemplate
-			var node string
-			for op == "noop" {
-				if len(nt.Requirements) == 0 {
-					break
-				}
-				for _, req := range nt.Requirements {
-					for _, requ := range req {
-						node = requ.Node
-						var lop string
-						for _, op := range list[requ.Node] {
-							if op == "stop" || op == "delete" {
-								break
-							}
-							lop = op
-						}
-						op = lop
-						//op = Lifecycle(list[requ.Node]).getLast()
-					}
-				}
-				var err error
-				nt, err = index.getNodeTemplate(node)
-				if err != nil {
-					log.Println(err)
-					break
-				}
->>>>>>> 48661a19
 
 	// *************************
 	// Fill the adjacency matrix
 	// *************************
 
-<<<<<<< HEAD
-	// Now sort the operation lists
 	m, _ := generateMatrix(allInterfaces, s)
-=======
-			}
-		}
-		// Find the next operation
-		next, err := l.getNext(p.OperationName)
-		if err != nil {
-			continue
-		}
-		if next != "stop" && next != "delete" {
-			// Get the ID of the next operation
-			id, err := index.getID(p.NodeTemplate.Name, next)
-			if err != nil {
-				log.Fatalf("2 Cannot find node %v, %v", p.NodeTemplate.Name, next)
-			}
-			m.Set(cur, id, 1)
-		} else {
-			last := Lifecycle(list[p.NodeTemplate.Name]).getLast()
-			if next != last {
-				id, err := index.getID(p.NodeTemplate.Name, next)
-				if err != nil {
-					log.Fatalf("2 Cannot find node %v, %v", p.NodeTemplate.Name, next)
-				}
-				m.Set(cur, id, 1)
-			} else {
-
-			}
-		}
-	}
->>>>>>> 48661a19
 	e.AdjacencyMatrix = m
 	e.Index = index
 	//e.Operations = list
